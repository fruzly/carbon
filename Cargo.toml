--- conflicted
+++ resolved
@@ -1,17 +1,7 @@
 [workspace]
 # TODO: Add examples back
-<<<<<<< HEAD
-members = [
-    "crates/core",
-    "crates/macros",
-    "crates/proc-macros",
-    "crates/cli",
-    "datasources/yellowstone-grpc-datasource",
-]
-=======
 members = ["crates/*", "datasources/*", "examples/*"]
 resolver = "2"
->>>>>>> 6f34548e
 
 [workspace.dependencies]
 carbon-core = { path = "crates/core" }
@@ -21,6 +11,7 @@
 solana-sdk = "=2.0.10"
 solana-transaction-status = "=2.0.10"
 solana-client = "=2.0.10"
+protobuf-src = "1.2"
 
 [patch.crates-io.curve25519-dalek]
 git = "https://github.com/anza-xyz/curve25519-dalek.git"
