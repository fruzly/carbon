--- conflicted
+++ resolved
@@ -47,11 +47,8 @@
 carbon-raydium-clmm-decoder = { path = "decoders/raydium-clmm-decoder", version = "0.5.0" }
 carbon-raydium-cpmm-decoder = { path = "decoders/raydium-cpmm-decoder", version = "0.5.0" }
 carbon-sharky-decoder = { path = "decoders/sharky-decoder", version = "0.5.0" }
-<<<<<<< HEAD
+carbon-stabble-stable-swap-decoder = { path = "decoders/carbon-stabble-stable-swap-decoder", version = "0.5.0" }
 carbon-stabble-weighted-swap-decoder = { path = "decoders/carbon-stabble-weighted-swap-decoder", version = "0.5.0" }
-=======
-carbon-stabble-stable-swap-decoder = { path = "decoders/carbon-stabble-stable-swap-decoder", version = "0.5.0" }
->>>>>>> e49296e0
 carbon-system-program-decoder = { path = "decoders/system-program-decoder", version = "0.5.0" }
 carbon-token-program-decoder = { path = "decoders/token-program-decoder", version = "0.5.0" }
 carbon-zeta-decoder = { path = "decoders/zeta-decoder", version = "0.5.0" }
