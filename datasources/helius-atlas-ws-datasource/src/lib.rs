use async_trait::async_trait;
use carbon_core::{
    datasource::{
        AccountDeletion, AccountUpdate, Datasource, TransactionUpdate, Update, UpdateType,
    },
    error::CarbonResult,
    metrics::MetricsCollection,
};
use futures::StreamExt;
use helius::Helius;
use helius::{
    types::{Cluster, RpcTransactionsConfig},
    websocket::EnhancedWebsocket,
};
use solana_sdk::{
    account::Account, bs58, instruction::CompiledInstruction, message::v0::LoadedAddresses,
    pubkey::Pubkey, signature::Signature, sysvar::clock::Clock,
    transaction_context::TransactionReturnData,
};
use solana_transaction_status::{
    option_serializer::OptionSerializer, InnerInstruction, InnerInstructions, Reward,
    TransactionStatusMeta, TransactionTokenBalance, UiInstruction, UiLoadedAddresses,
};
use std::{
    collections::HashSet,
    str::FromStr,
    sync::Arc,
    time::{Duration, Instant},
};
use tokio::sync::{mpsc::UnboundedSender, RwLock};
use tokio_util::sync::CancellationToken;

const DEVNET_WS_URL: &str = "wss://atlas-devnet.helius-rpc.com/";
const MAINNET_WS_URL: &str = "wss://atlas-mainnet.helius-rpc.com/";
const MAX_MISSED_BLOCKS: u64 = 10;
const MAX_RECONNECTION_ATTEMPTS: u32 = 30;
const RECONNECTION_DELAY_MS: u64 = 3000;

#[derive(Debug, Clone)]
pub struct Filters {
    pub accounts: Vec<Pubkey>,
    pub transactions: Option<RpcTransactionsConfig>,
}

impl Filters {
    pub fn new(
        accounts: Vec<Pubkey>,
        transactions: Option<RpcTransactionsConfig>,
    ) -> CarbonResult<Self> {
        if accounts.is_empty() && transactions.is_none() {
            return CarbonResult::Err(carbon_core::error::Error::Custom("Error creating Filters for the Helius WebSocket: accounts and transactions can't be both empty".to_string()));
        };

        Ok(Filters {
            accounts,
            transactions,
        })
    }
}

pub struct HeliusWebsocket {
    pub api_key: String,
    pub filters: Filters,
    pub account_deletions_tracked: Arc<RwLock<HashSet<Pubkey>>>,
    pub cluster: Cluster,
}

impl HeliusWebsocket {
    pub fn new(
        api_key: String,
        filters: Filters,
        account_deletions_tracked: Arc<RwLock<HashSet<Pubkey>>>,
        cluster: Cluster,
    ) -> Self {
        Self {
            api_key,
            filters,
            account_deletions_tracked,
            cluster,
        }
    }

    fn get_ws_url(cluster: &Cluster) -> &'static str {
        match cluster {
            Cluster::MainnetBeta => MAINNET_WS_URL,
            _ => DEVNET_WS_URL,
        }
    }
}
#[async_trait]
impl Datasource for HeliusWebsocket {
    async fn consume(
        &self,
        sender: &UnboundedSender<Update>,
        cancellation_token: CancellationToken,
        metrics: Arc<MetricsCollection>,
    ) -> CarbonResult<()> {
        if self.filters.accounts.is_empty() && self.filters.transactions.is_none() {
            return Err(carbon_core::error::Error::FailedToConsumeDatasource(
                "Filters can't be empty.".to_string(),
            ));
        }

        let mut reconnection_attempts = 0;

        loop {
            if cancellation_token.is_cancelled() {
                log::info!("Cancellation requested, stopping reconnection attempts");
                break;
            }

            let mut helius = match Helius::new_with_ws(&self.api_key, self.cluster.clone()).await {
                Ok(client) => client,
                Err(err) => {
                    log::error!("Failed to create Helius client: {}", err);
                    reconnection_attempts += 1;
                    if reconnection_attempts >= MAX_RECONNECTION_ATTEMPTS {
                        return Err(carbon_core::error::Error::Custom(format!(
                            "Failed to create Helius client after {} attempts: {}",
                            MAX_RECONNECTION_ATTEMPTS, err
                        )));
                    }
                    tokio::time::sleep(Duration::from_millis(RECONNECTION_DELAY_MS)).await;
                    continue;
                }
            };

            let ws_url = format!(
                "{}/?api-key={}",
                Self::get_ws_url(&self.cluster),
                self.api_key
            );

            let ws = match EnhancedWebsocket::new(&ws_url).await {
                Ok(ws) => ws,
                Err(err) => {
                    log::error!("Failed to create Enhanced Helius Websocket: {}", err);
                    reconnection_attempts += 1;
                    if reconnection_attempts >= MAX_RECONNECTION_ATTEMPTS {
                        return Err(carbon_core::error::Error::Custom(format!(
                            "Failed to create Enhanced Helius Websocket after {} attempts: {}",
                            MAX_RECONNECTION_ATTEMPTS, err
                        )));
                    }
                    tokio::time::sleep(Duration::from_millis(RECONNECTION_DELAY_MS)).await;
                    continue;
                }
            };

            helius.ws_client = Some(Arc::new(ws));

            let account_deletions_tracked = Arc::clone(&self.account_deletions_tracked);
            let filters = self.filters.clone();
            let sender = sender.clone();
            let helius = Arc::new(helius);
            let metrics = Arc::clone(&metrics);

            let iteration_cancellation = CancellationToken::new();
            let iteration_cancellation_clone = iteration_cancellation.clone();

            let main_cancellation = cancellation_token.clone();

            let handle = tokio::spawn(async move {
                let mut handles = vec![];

                // Clock subscription
                let cancellation_token_clock = main_cancellation.clone();
                let iteration_cancellation_clock = iteration_cancellation.clone();
                let helius_clone = Arc::clone(&helius);
                let metrics_clone = Arc::clone(&metrics);

                let handle = tokio::spawn(async move {
                    let ws = match helius_clone.ws() {
                        Some(ws) => ws,
                        None => {
                            log::error!("Helius Websocket not available for Clock subscription");
                            iteration_cancellation_clock.cancel();
                            return;
                        }
                    };

                    let (mut stream, _unsub) = match ws
                        .account_subscribe(&solana_sdk::sysvar::clock::ID, None)
                        .await
                    {
                        Ok(subscription) => subscription,
                        Err(err) => {
                            log::error!("Failed to subscribe to Clock sysvar: {:?}", err);
                            iteration_cancellation_clock.cancel();
                            return;
                        }
                    };

                    let mut last_slot = 0u64;
                    let mut last_clock_update = Instant::now();

                    loop {
                        tokio::select! {
                            _ = cancellation_token_clock.cancelled() => {
                                return;
                            }
                            _ = iteration_cancellation_clock.cancelled() => {
                                return;
                            }
                            _ = tokio::time::sleep(Duration::from_secs(5)) => {
                                if last_clock_update.elapsed() > Duration::from_secs(5) {
                                    log::warn!("No Clock updates received for 5 seconds, triggering reconnection");
                                    iteration_cancellation_clock.cancel();
                                    return;
                                }
                            }
                            event_result = stream.next() => {
                                match event_result {
                                    Some(clock_event) => {
                                        last_clock_update = Instant::now();
                                        if let Some(clock_data) = clock_event.value.decode::<Account>() {
                                            if let Ok(clock) = bincode::deserialize::<Clock>(&clock_data.data) {
                                                let current_slot = clock.slot;

                                                if last_slot > 0 && current_slot > last_slot + MAX_MISSED_BLOCKS {
                                                    log::warn!(
                                                        "Detected large slot gap: last_slot={}, current_slot={}, gap={}",
                                                        last_slot, current_slot, current_slot - last_slot
                                                    );
                                                    iteration_cancellation_clock.cancel();
                                                    return;
                                                }
                                                last_slot = current_slot;

                                                metrics_clone
                                                    .record_histogram(
                                                        "helius_atlas_ws_clock_process_time_nanoseconds",
                                                        last_clock_update.elapsed().as_nanos() as f64
                                                    )
                                                    .await
                                                    .unwrap_or_else(|value| log::error!("Error recording metric: {}", value));
                                            }
                                        }
                                    }
                                    None => {
                                        log::warn!("Clock sysvar stream closed, triggering reconnection");
                                        iteration_cancellation_clock.cancel();
                                        return;
                                    }
                                }
                            }
                        }
                    }
                });

                handles.push(handle);

                // Account subscriptions
                if !filters.accounts.is_empty() {
                    for account in filters.accounts {
                        let cancellation_token_acc = main_cancellation.clone();
                        let iteration_cancellation_acc = iteration_cancellation.clone();
                        let sender_clone = sender.clone();
                        let helius_clone = Arc::clone(&helius);
                        let account_deletions_tracked = Arc::clone(&account_deletions_tracked);
                        let metrics = metrics.clone();

                        let handle = tokio::spawn(async move {
                            let ws = match helius_clone.ws() {
                                Some(ws) => ws,
                                None => {
                                    log::error!("Helius Websocket not available");
                                    return;
                                }
                            };

                            let (mut stream, _unsub) =
                                match ws.account_subscribe(&account, None).await {
                                    Ok(subscription) => subscription,
                                    Err(err) => {
                                        log::error!(
                                            "Failed to subscribe to account {}: {:?}",
                                            account,
                                            err
                                        );
                                        return;
                                    }
                                };

                            loop {
                                tokio::select! {
                                    _ = cancellation_token_acc.cancelled() => {
                                        log::info!("Main cancellation requested for account subscription");
                                        return;
                                    }
                                    _ = iteration_cancellation_acc.cancelled() => {
                                        log::info!("Iteration cancelled for account subscription");
                                        return;
                                    }
                                    event_result = stream.next() => {
                                        match event_result {
                                            Some(acc_event) => {
                                                let start_time = std::time::Instant::now();
                                                let decoded_account: Account = match acc_event.value.decode() {
                                                    Some(account_data) => account_data,
                                                    None => {
                                                        log::error!("Error decoding Helius WS Account event");
                                                        continue;
                                                    }
                                                };

                                                if decoded_account.lamports == 0 && decoded_account.data.is_empty() && decoded_account.owner == solana_sdk::system_program::ID {
                                                    let accounts_tracked =
                                                        account_deletions_tracked.read().await;
                                                    if !accounts_tracked.is_empty() {
                                                        if accounts_tracked.contains(&account) {
                                                            let account_deletion = AccountDeletion {
                                                                pubkey: account.clone(),
                                                                slot: acc_event.context.slot,
                                                            };

                                                            metrics.record_histogram("helius_atlas_ws_account_deletion_process_time_nanoseconds", start_time.elapsed().as_nanos() as f64).await.unwrap_or_else(|value| log::error!("Error recording metric: {}", value));

                                                            metrics.increment_counter("helius_atlas_ws_account_deletions_received", 1).await.unwrap_or_else(|value| log::error!("Error recording metric: {}", value));


                                                            if let Err(err) = sender_clone.send(
                                                                Update::AccountDeletion(account_deletion),
                                                            ) {
                                                                log::error!("Error sending account update: {:?}", err);
                                                                break;
                                                            }
                                                        }
                                                    }
                                                } else {
                                                    let update = Update::Account(AccountUpdate {
                                                        pubkey: account,
                                                        account: decoded_account,
                                                        slot: acc_event.context.slot,
                                                    });

                                                    metrics.record_histogram("helius_atlas_ws_account_process_time_nanoseconds", start_time.elapsed().as_nanos() as f64).await.unwrap_or_else(|value| log::error!("Error recording metric: {}", value));

                                                    metrics.increment_counter("helius_atlas_ws_account_updates_received", 1).await.unwrap_or_else(|value| log::error!("Error recording metric: {}", value));


                                                    if let Err(err) = sender_clone.send(update) {
                                                        log::error!("Error sending account update: {:?}", err);
                                                        break;
                                                    }
                                                }
                                            },
                                            None => {
                                                log::info!("Helius WS Accounts stream has been closed");
                                                break;
                                            }
                                        }
                                    }
                                }
                            }
                        });

                        handles.push(handle);
                    }
                }

                // Transaction subscription
                if let Some(config) = filters.transactions {
                    let cancellation_token_tx = main_cancellation.clone();
                    let iteration_cancellation_tx = iteration_cancellation.clone();
                    let sender_clone = sender.clone();
                    let helius_clone = Arc::clone(&helius);

                    let handle = tokio::spawn(async move {
                        let ws = match helius_clone.ws() {
                            Some(ws) => ws,
                            None => {
                                log::error!("Helius Websocket not available");
                                return;
                            }
                        };

                        let (mut stream, _unsub) =
                            match ws.transaction_subscribe(config.clone()).await {
                                Ok(subscription) => subscription,
                                Err(err) => {
                                    log::error!("Failed to subscribe to transactions: {:?}", err);
                                    return;
                                }
                            };

                        loop {
                            tokio::select! {
                                _ = cancellation_token_tx.cancelled() => {
                                    log::info!("Main cancellation requested for transaction subscription");
                                    return;
                                }
                                _ = iteration_cancellation_tx.cancelled() => {
                                    log::info!("Iteration cancelled for transaction subscription");
                                    return;
                                }
                                event_result = stream.next() => {
                                    match event_result {
                                        Some(tx_event) => {
                                            let start_time = std::time::Instant::now();
                                            let encoded_transaction_with_status_meta = tx_event.transaction;
                                            let signature_str = tx_event.signature;
                                            let Ok(signature) = Signature::from_str(&signature_str) else {
                                                log::error!("Error getting Signature from string");
                                                continue;
                                            };

                                            let meta_original = if let Some(meta) = encoded_transaction_with_status_meta.clone().meta {
                                                meta
                                            } else {
                                                log::warn!("Meta is malformed for transaction: {:?}", signature_str);
                                                continue;
                                            };

                                            if meta_original.status.is_err() {
                                                continue;
                                            }

                                            let Some(decoded_transaction) = encoded_transaction_with_status_meta.transaction.decode() else {
                                                log::error!("Failed to decode transaction: {:?}", encoded_transaction_with_status_meta);
                                                continue;
                                            };

                                            let meta_needed = TransactionStatusMeta {
                                                status: meta_original.status,
                                                fee: meta_original.fee,
                                                pre_balances: meta_original.pre_balances,
                                                post_balances: meta_original.post_balances,
                                                inner_instructions: Some(
                                                    meta_original
                                                        .inner_instructions
                                                        .unwrap_or_else(|| vec![])
                                                        .iter()
                                                        .map(|inner_instruction_group| InnerInstructions {
                                                            index: inner_instruction_group.index,
                                                            instructions: inner_instruction_group
                                                                .instructions
                                                                .iter()
                                                                .map(|ui_instruction| match ui_instruction {
                                                                    UiInstruction::Compiled(compiled_ui_instruction) => {
                                                                        let decoded_data = bs58::decode(
                                                                            compiled_ui_instruction.data.clone(),
                                                                        )
                                                                        .into_vec()
                                                                        .unwrap_or_else(|_| vec![]);
                                                                        InnerInstruction {
                                                                            instruction: CompiledInstruction {
                                                                                program_id_index: compiled_ui_instruction
                                                                                    .program_id_index,
                                                                                accounts: compiled_ui_instruction
                                                                                    .accounts
                                                                                    .clone(),
                                                                                data: decoded_data,
                                                                            },
                                                                            stack_height: compiled_ui_instruction
                                                                                .stack_height,
                                                                        }
                                                                    }
                                                                    _ => {
                                                                        log::error!(
                                                                            "Unsupported instruction type encountered"
                                                                        );
                                                                        InnerInstruction {
                                                                            instruction: CompiledInstruction {
                                                                                program_id_index: 0,
                                                                                accounts: vec![],
                                                                                data: vec![],
                                                                            },
                                                                            stack_height: None,
                                                                        }
                                                                    }
                                                                })
                                                                .collect::<Vec<InnerInstruction>>(),
                                                        })
                                                        .collect::<Vec<InnerInstructions>>(),
                                                ),
                                                log_messages: Some(meta_original.log_messages.unwrap_or_else(|| vec![])),
                                                pre_token_balances: Some(
                                                    meta_original
                                                        .pre_token_balances
                                                        .unwrap_or_else(|| vec![])
                                                        .iter()
                                                        .filter_map(|transaction_token_balance| {
                                                            if let (
                                                                OptionSerializer::Some(owner),
                                                                OptionSerializer::Some(program_id),
                                                            ) = (
                                                                transaction_token_balance.owner.as_ref(),
                                                                transaction_token_balance.program_id.as_ref(),
                                                            ) {
                                                                Some(TransactionTokenBalance {
                                                                    account_index: transaction_token_balance.account_index,
                                                                    mint: transaction_token_balance.mint.clone(),
                                                                    ui_token_amount: transaction_token_balance
                                                                        .ui_token_amount
                                                                        .clone(),
                                                                    owner: owner.to_string(),
                                                                    program_id: program_id.to_string(),
                                                                })
                                                            } else {
                                                                None
                                                            }
                                                        })
                                                        .collect::<Vec<TransactionTokenBalance>>(),
                                                ),
                                                post_token_balances: Some(
                                                    meta_original
                                                        .post_token_balances
                                                        .unwrap_or_else(|| vec![])
                                                        .iter()
                                                        .filter_map(|transaction_token_balance| {
                                                            if let (
                                                                OptionSerializer::Some(owner),
                                                                OptionSerializer::Some(program_id),
                                                            ) = (
                                                                transaction_token_balance.owner.as_ref(),
                                                                transaction_token_balance.program_id.as_ref(),
                                                            ) {
                                                                Some(TransactionTokenBalance {
                                                                    account_index: transaction_token_balance.account_index,
                                                                    mint: transaction_token_balance.mint.clone(),
                                                                    ui_token_amount: transaction_token_balance
                                                                        .ui_token_amount
                                                                        .clone(),
                                                                    owner: owner.to_string(),
                                                                    program_id: program_id.to_string(),
                                                                })
                                                            } else {
                                                                None
                                                            }
                                                        })
                                                        .collect::<Vec<TransactionTokenBalance>>(),
                                                ),
                                                rewards: Some(
                                                    meta_original
                                                        .rewards
                                                        .unwrap_or_else(|| vec![])
                                                        .iter()
                                                        .map(|rewards| Reward {
                                                            pubkey: rewards.pubkey.clone(),
                                                            lamports: rewards.lamports,
                                                            post_balance: rewards.post_balance,
                                                            reward_type: rewards.reward_type,
                                                            commission: rewards.commission,
                                                        })
                                                        .collect::<Vec<Reward>>(),
                                                ),
                                                loaded_addresses: {
                                                    let loaded = meta_original.loaded_addresses.unwrap_or_else(|| {
                                                        UiLoadedAddresses {
                                                            writable: vec![],
                                                            readonly: vec![],
                                                        }
                                                    });
                                                    LoadedAddresses {
                                                        writable: loaded
                                                            .writable
                                                            .iter()
                                                            .map(|w| Pubkey::from_str(&w).unwrap_or_default())
                                                            .collect::<Vec<Pubkey>>(),
                                                        readonly: loaded
                                                            .readonly
                                                            .iter()
                                                            .map(|r| Pubkey::from_str(&r).unwrap_or_default())
                                                            .collect::<Vec<Pubkey>>(),
                                                    }
                                                },
                                                return_data: meta_original.return_data.map(|return_data| {
                                                    TransactionReturnData {
                                                        program_id: return_data.program_id.parse().unwrap_or_default(),
                                                        data: return_data.data.0.as_bytes().to_vec(),
                                                    }
                                                }),
                                                compute_units_consumed: meta_original
                                                    .compute_units_consumed
                                                    .map(|compute_unit_consumed| compute_unit_consumed)
                                                    .or(None),
                                            };

                                            let update = Update::Transaction(TransactionUpdate {
                                                signature,
                                                transaction: decoded_transaction.clone(),
                                                meta: meta_needed,
                                                is_vote: config.filter.vote.is_some_and(|is_vote| is_vote == true),
                                                slot: tx_event.slot,
                                            });

                                            metrics
                                                    .record_histogram(
                                                        "helius_atlas_ws_transaction_process_time_nanoseconds",
                                                        start_time.elapsed().as_nanos() as f64
                                                    )
                                                    .await
                                                    .unwrap_or_else(|value| log::error!("Error recording metric: {}", value));

                                            metrics.increment_counter("helius_atlas_ws_transaction_updates_received", 1).await.unwrap_or_else(|value| log::error!("Error recording metric: {}", value));


                                            if let Err(err) = sender_clone.send(update) {
                                                log::error!("Error sending transaction update: {:?}", err);
                                                break;
                                            }
                                        },
                                        None => {
                                            log::info!("Helius WS Accounts stream has been closed");
                                            break;
                                        }
                                    }
                                }
                            }
                        }
                    });

                    handles.push(handle);
                }

                for handle in handles {
                    if let Err(e) = handle.await {
                        log::error!("Helius WS Task failed: {:?}", e);
                    }
                }

                iteration_cancellation.cancel();
            });

            tokio::select! {
                _ = cancellation_token.cancelled() => {
                    iteration_cancellation_clone.cancel();
                    break;
                }
                _ = iteration_cancellation_clone.cancelled() => {

<<<<<<< HEAD
                }
                result = handle => {
                    if let Err(e) = result {
                        log::error!("Main task failed: {:?}", e);
=======
                                        let Some(decoded_transaction) = encoded_transaction_with_status_meta.transaction.decode() else {
                                            log::error!("Failed to decode transaction: {:?}", encoded_transaction_with_status_meta);
                                            continue;
                                        };

                                        let meta_needed = TransactionStatusMeta {
                                            status: meta_original.status,
                                            fee: meta_original.fee,
                                            pre_balances: meta_original.pre_balances,
                                            post_balances: meta_original.post_balances,
                                            inner_instructions: Some(
                                                meta_original
                                                    .inner_instructions
                                                    .unwrap_or_else(std::vec::Vec::new)
                                                    .iter()
                                                    .map(|inner_instruction_group| InnerInstructions {
                                                        index: inner_instruction_group.index,
                                                        instructions: inner_instruction_group
                                                            .instructions
                                                            .iter()
                                                            .map(|ui_instruction| match ui_instruction {
                                                                UiInstruction::Compiled(compiled_ui_instruction) => {
                                                                    let decoded_data = bs58::decode(
                                                                        compiled_ui_instruction.data.clone(),
                                                                    )
                                                                    .into_vec()
                                                                    .unwrap_or_else(|_| vec![]);
                                                                    InnerInstruction {
                                                                        instruction: CompiledInstruction {
                                                                            program_id_index: compiled_ui_instruction
                                                                                .program_id_index,
                                                                            accounts: compiled_ui_instruction
                                                                                .accounts
                                                                                .clone(),
                                                                            data: decoded_data,
                                                                        },
                                                                        stack_height: compiled_ui_instruction
                                                                            .stack_height,
                                                                    }
                                                                }
                                                                _ => {
                                                                    log::error!(
                                                                        "Unsupported instruction type encountered"
                                                                    );
                                                                    InnerInstruction {
                                                                        instruction: CompiledInstruction {
                                                                            program_id_index: 0,
                                                                            accounts: vec![],
                                                                            data: vec![],
                                                                        },
                                                                        stack_height: None,
                                                                    }
                                                                }
                                                            })
                                                            .collect::<Vec<InnerInstruction>>(),
                                                    })
                                                    .collect::<Vec<InnerInstructions>>(),
                                            ),
                                            log_messages: Some(meta_original.log_messages.unwrap_or_else(std::vec::Vec::new)),
                                            pre_token_balances: Some(
                                                meta_original
                                                    .pre_token_balances
                                                    .unwrap_or_else(std::vec::Vec::new)
                                                    .iter()
                                                    .filter_map(|transaction_token_balance| {
                                                        if let (
                                                            OptionSerializer::Some(owner),
                                                            OptionSerializer::Some(program_id),
                                                        ) = (
                                                            transaction_token_balance.owner.as_ref(),
                                                            transaction_token_balance.program_id.as_ref(),
                                                        ) {
                                                            Some(TransactionTokenBalance {
                                                                account_index: transaction_token_balance.account_index,
                                                                mint: transaction_token_balance.mint.clone(),
                                                                ui_token_amount: transaction_token_balance
                                                                    .ui_token_amount
                                                                    .clone(),
                                                                owner: owner.to_string(),
                                                                program_id: program_id.to_string(),
                                                            })
                                                        } else {
                                                            None
                                                        }
                                                    })
                                                    .collect::<Vec<TransactionTokenBalance>>(),
                                            ),
                                            post_token_balances: Some(
                                                meta_original
                                                    .post_token_balances
                                                    .unwrap_or_else(std::vec::Vec::new)
                                                    .iter()
                                                    .filter_map(|transaction_token_balance| {
                                                        if let (
                                                            OptionSerializer::Some(owner),
                                                            OptionSerializer::Some(program_id),
                                                        ) = (
                                                            transaction_token_balance.owner.as_ref(),
                                                            transaction_token_balance.program_id.as_ref(),
                                                        ) {
                                                            Some(TransactionTokenBalance {
                                                                account_index: transaction_token_balance.account_index,
                                                                mint: transaction_token_balance.mint.clone(),
                                                                ui_token_amount: transaction_token_balance
                                                                    .ui_token_amount
                                                                    .clone(),
                                                                owner: owner.to_string(),
                                                                program_id: program_id.to_string(),
                                                            })
                                                        } else {
                                                            None
                                                        }
                                                    })
                                                    .collect::<Vec<TransactionTokenBalance>>(),
                                            ),
                                            rewards: Some(
                                                meta_original
                                                    .rewards
                                                    .unwrap_or_else(std::vec::Vec::new)
                                                    .iter()
                                                    .map(|rewards| Reward {
                                                        pubkey: rewards.pubkey.clone(),
                                                        lamports: rewards.lamports,
                                                        post_balance: rewards.post_balance,
                                                        reward_type: rewards.reward_type,
                                                        commission: rewards.commission,
                                                    })
                                                    .collect::<Vec<Reward>>(),
                                            ),
                                            loaded_addresses: {
                                                let loaded = meta_original.loaded_addresses.unwrap_or_else(|| {
                                                    UiLoadedAddresses {
                                                        writable: vec![],
                                                        readonly: vec![],
                                                    }
                                                });
                                                LoadedAddresses {
                                                    writable: loaded
                                                        .writable
                                                        .iter()
                                                        .map(|w| Pubkey::from_str(w).unwrap_or_default())
                                                        .collect::<Vec<Pubkey>>(),
                                                    readonly: loaded
                                                        .readonly
                                                        .iter()
                                                        .map(|r| Pubkey::from_str(r).unwrap_or_default())
                                                        .collect::<Vec<Pubkey>>(),
                                                }
                                            },
                                            return_data: meta_original.return_data.map(|return_data| {
                                                TransactionReturnData {
                                                    program_id: return_data.program_id.parse().unwrap_or_default(),
                                                    data: return_data.data.0.as_bytes().to_vec(),
                                                }
                                            }),
                                            compute_units_consumed: meta_original
                                                .compute_units_consumed
                                                .map(|compute_unit_consumed| compute_unit_consumed)
                                                .or(None),
                                        };

                                        let update = Update::Transaction(TransactionUpdate {
                                            signature,
                                            transaction: decoded_transaction.clone(),
                                            meta: meta_needed,
                                            is_vote: config.filter.vote.is_some_and(|is_vote| is_vote),
                                            slot: tx_event.slot,
                                        });

                                        metrics
                                                .record_histogram(
                                                    "helius_atlas_ws_transaction_process_time_nanoseconds",
                                                    start_time.elapsed().as_nanos() as f64
                                                )
                                                .await
                                                .unwrap_or_else(|value| log::error!("Error recording metric: {}", value));

                                        metrics.increment_counter("helius_atlas_ws_transaction_updates_received", 1).await.unwrap_or_else(|value| log::error!("Error recording metric: {}", value));


                                        if let Err(err) = sender_clone.send(update) {
                                            log::error!("Error sending transaction update: {:?}", err);
                                            break;
                                        }
                                    },
                                    None => {
                                        log::info!("Helius WS Accounts stream has been closed");
                                        break;
                                    }
                                }
                            }
                        }
>>>>>>> 81e91544
                    }
                }
            }

            reconnection_attempts = 0;
            tokio::time::sleep(Duration::from_millis(RECONNECTION_DELAY_MS)).await;
        }

        Ok(())
    }

    fn update_types(&self) -> Vec<UpdateType> {
        vec![
            UpdateType::Transaction,
            UpdateType::AccountUpdate,
            UpdateType::AccountDeletion,
        ]
    }
}<|MERGE_RESOLUTION|>--- conflicted
+++ resolved
@@ -96,9 +96,7 @@
         metrics: Arc<MetricsCollection>,
     ) -> CarbonResult<()> {
         if self.filters.accounts.is_empty() && self.filters.transactions.is_none() {
-            return Err(carbon_core::error::Error::FailedToConsumeDatasource(
-                "Filters can't be empty.".to_string(),
-            ));
+            return CarbonResult::Err(carbon_core::error::Error::Custom("Error creating Filters for the Helius WebSocket: accounts and transactions can't be both empty".to_string()));
         }
 
         let mut reconnection_attempts = 0;
@@ -429,7 +427,7 @@
                                                 inner_instructions: Some(
                                                     meta_original
                                                         .inner_instructions
-                                                        .unwrap_or_else(|| vec![])
+                                                        .unwrap_or_else(std::vec::Vec::new)
                                                         .iter()
                                                         .map(|inner_instruction_group| InnerInstructions {
                                                             index: inner_instruction_group.index,
@@ -474,11 +472,11 @@
                                                         })
                                                         .collect::<Vec<InnerInstructions>>(),
                                                 ),
-                                                log_messages: Some(meta_original.log_messages.unwrap_or_else(|| vec![])),
+                                                log_messages: Some(meta_original.log_messages.unwrap_or_else(std::vec::Vec::new)),
                                                 pre_token_balances: Some(
                                                     meta_original
                                                         .pre_token_balances
-                                                        .unwrap_or_else(|| vec![])
+                                                        .unwrap_or_else(std::vec::Vec::new)
                                                         .iter()
                                                         .filter_map(|transaction_token_balance| {
                                                             if let (
@@ -506,7 +504,7 @@
                                                 post_token_balances: Some(
                                                     meta_original
                                                         .post_token_balances
-                                                        .unwrap_or_else(|| vec![])
+                                                        .unwrap_or_else(std::vec::Vec::new)
                                                         .iter()
                                                         .filter_map(|transaction_token_balance| {
                                                             if let (
@@ -534,7 +532,7 @@
                                                 rewards: Some(
                                                     meta_original
                                                         .rewards
-                                                        .unwrap_or_else(|| vec![])
+                                                        .unwrap_or_else(std::vec::Vec::new)
                                                         .iter()
                                                         .map(|rewards| Reward {
                                                             pubkey: rewards.pubkey.clone(),
@@ -556,12 +554,12 @@
                                                         writable: loaded
                                                             .writable
                                                             .iter()
-                                                            .map(|w| Pubkey::from_str(&w).unwrap_or_default())
+                                                            .map(|w| Pubkey::from_str(w).unwrap_or_default())
                                                             .collect::<Vec<Pubkey>>(),
                                                         readonly: loaded
                                                             .readonly
                                                             .iter()
-                                                            .map(|r| Pubkey::from_str(&r).unwrap_or_default())
+                                                            .map(|r| Pubkey::from_str(r).unwrap_or_default())
                                                             .collect::<Vec<Pubkey>>(),
                                                     }
                                                 },
@@ -581,7 +579,7 @@
                                                 signature,
                                                 transaction: decoded_transaction.clone(),
                                                 meta: meta_needed,
-                                                is_vote: config.filter.vote.is_some_and(|is_vote| is_vote == true),
+                                                is_vote: config.filter.vote.is_some_and(|is_vote| is_vote),
                                                 slot: tx_event.slot,
                                             });
 
@@ -630,205 +628,10 @@
                 }
                 _ = iteration_cancellation_clone.cancelled() => {
 
-<<<<<<< HEAD
                 }
                 result = handle => {
                     if let Err(e) = result {
                         log::error!("Main task failed: {:?}", e);
-=======
-                                        let Some(decoded_transaction) = encoded_transaction_with_status_meta.transaction.decode() else {
-                                            log::error!("Failed to decode transaction: {:?}", encoded_transaction_with_status_meta);
-                                            continue;
-                                        };
-
-                                        let meta_needed = TransactionStatusMeta {
-                                            status: meta_original.status,
-                                            fee: meta_original.fee,
-                                            pre_balances: meta_original.pre_balances,
-                                            post_balances: meta_original.post_balances,
-                                            inner_instructions: Some(
-                                                meta_original
-                                                    .inner_instructions
-                                                    .unwrap_or_else(std::vec::Vec::new)
-                                                    .iter()
-                                                    .map(|inner_instruction_group| InnerInstructions {
-                                                        index: inner_instruction_group.index,
-                                                        instructions: inner_instruction_group
-                                                            .instructions
-                                                            .iter()
-                                                            .map(|ui_instruction| match ui_instruction {
-                                                                UiInstruction::Compiled(compiled_ui_instruction) => {
-                                                                    let decoded_data = bs58::decode(
-                                                                        compiled_ui_instruction.data.clone(),
-                                                                    )
-                                                                    .into_vec()
-                                                                    .unwrap_or_else(|_| vec![]);
-                                                                    InnerInstruction {
-                                                                        instruction: CompiledInstruction {
-                                                                            program_id_index: compiled_ui_instruction
-                                                                                .program_id_index,
-                                                                            accounts: compiled_ui_instruction
-                                                                                .accounts
-                                                                                .clone(),
-                                                                            data: decoded_data,
-                                                                        },
-                                                                        stack_height: compiled_ui_instruction
-                                                                            .stack_height,
-                                                                    }
-                                                                }
-                                                                _ => {
-                                                                    log::error!(
-                                                                        "Unsupported instruction type encountered"
-                                                                    );
-                                                                    InnerInstruction {
-                                                                        instruction: CompiledInstruction {
-                                                                            program_id_index: 0,
-                                                                            accounts: vec![],
-                                                                            data: vec![],
-                                                                        },
-                                                                        stack_height: None,
-                                                                    }
-                                                                }
-                                                            })
-                                                            .collect::<Vec<InnerInstruction>>(),
-                                                    })
-                                                    .collect::<Vec<InnerInstructions>>(),
-                                            ),
-                                            log_messages: Some(meta_original.log_messages.unwrap_or_else(std::vec::Vec::new)),
-                                            pre_token_balances: Some(
-                                                meta_original
-                                                    .pre_token_balances
-                                                    .unwrap_or_else(std::vec::Vec::new)
-                                                    .iter()
-                                                    .filter_map(|transaction_token_balance| {
-                                                        if let (
-                                                            OptionSerializer::Some(owner),
-                                                            OptionSerializer::Some(program_id),
-                                                        ) = (
-                                                            transaction_token_balance.owner.as_ref(),
-                                                            transaction_token_balance.program_id.as_ref(),
-                                                        ) {
-                                                            Some(TransactionTokenBalance {
-                                                                account_index: transaction_token_balance.account_index,
-                                                                mint: transaction_token_balance.mint.clone(),
-                                                                ui_token_amount: transaction_token_balance
-                                                                    .ui_token_amount
-                                                                    .clone(),
-                                                                owner: owner.to_string(),
-                                                                program_id: program_id.to_string(),
-                                                            })
-                                                        } else {
-                                                            None
-                                                        }
-                                                    })
-                                                    .collect::<Vec<TransactionTokenBalance>>(),
-                                            ),
-                                            post_token_balances: Some(
-                                                meta_original
-                                                    .post_token_balances
-                                                    .unwrap_or_else(std::vec::Vec::new)
-                                                    .iter()
-                                                    .filter_map(|transaction_token_balance| {
-                                                        if let (
-                                                            OptionSerializer::Some(owner),
-                                                            OptionSerializer::Some(program_id),
-                                                        ) = (
-                                                            transaction_token_balance.owner.as_ref(),
-                                                            transaction_token_balance.program_id.as_ref(),
-                                                        ) {
-                                                            Some(TransactionTokenBalance {
-                                                                account_index: transaction_token_balance.account_index,
-                                                                mint: transaction_token_balance.mint.clone(),
-                                                                ui_token_amount: transaction_token_balance
-                                                                    .ui_token_amount
-                                                                    .clone(),
-                                                                owner: owner.to_string(),
-                                                                program_id: program_id.to_string(),
-                                                            })
-                                                        } else {
-                                                            None
-                                                        }
-                                                    })
-                                                    .collect::<Vec<TransactionTokenBalance>>(),
-                                            ),
-                                            rewards: Some(
-                                                meta_original
-                                                    .rewards
-                                                    .unwrap_or_else(std::vec::Vec::new)
-                                                    .iter()
-                                                    .map(|rewards| Reward {
-                                                        pubkey: rewards.pubkey.clone(),
-                                                        lamports: rewards.lamports,
-                                                        post_balance: rewards.post_balance,
-                                                        reward_type: rewards.reward_type,
-                                                        commission: rewards.commission,
-                                                    })
-                                                    .collect::<Vec<Reward>>(),
-                                            ),
-                                            loaded_addresses: {
-                                                let loaded = meta_original.loaded_addresses.unwrap_or_else(|| {
-                                                    UiLoadedAddresses {
-                                                        writable: vec![],
-                                                        readonly: vec![],
-                                                    }
-                                                });
-                                                LoadedAddresses {
-                                                    writable: loaded
-                                                        .writable
-                                                        .iter()
-                                                        .map(|w| Pubkey::from_str(w).unwrap_or_default())
-                                                        .collect::<Vec<Pubkey>>(),
-                                                    readonly: loaded
-                                                        .readonly
-                                                        .iter()
-                                                        .map(|r| Pubkey::from_str(r).unwrap_or_default())
-                                                        .collect::<Vec<Pubkey>>(),
-                                                }
-                                            },
-                                            return_data: meta_original.return_data.map(|return_data| {
-                                                TransactionReturnData {
-                                                    program_id: return_data.program_id.parse().unwrap_or_default(),
-                                                    data: return_data.data.0.as_bytes().to_vec(),
-                                                }
-                                            }),
-                                            compute_units_consumed: meta_original
-                                                .compute_units_consumed
-                                                .map(|compute_unit_consumed| compute_unit_consumed)
-                                                .or(None),
-                                        };
-
-                                        let update = Update::Transaction(TransactionUpdate {
-                                            signature,
-                                            transaction: decoded_transaction.clone(),
-                                            meta: meta_needed,
-                                            is_vote: config.filter.vote.is_some_and(|is_vote| is_vote),
-                                            slot: tx_event.slot,
-                                        });
-
-                                        metrics
-                                                .record_histogram(
-                                                    "helius_atlas_ws_transaction_process_time_nanoseconds",
-                                                    start_time.elapsed().as_nanos() as f64
-                                                )
-                                                .await
-                                                .unwrap_or_else(|value| log::error!("Error recording metric: {}", value));
-
-                                        metrics.increment_counter("helius_atlas_ws_transaction_updates_received", 1).await.unwrap_or_else(|value| log::error!("Error recording metric: {}", value));
-
-
-                                        if let Err(err) = sender_clone.send(update) {
-                                            log::error!("Error sending transaction update: {:?}", err);
-                                            break;
-                                        }
-                                    },
-                                    None => {
-                                        log::info!("Helius WS Accounts stream has been closed");
-                                        break;
-                                    }
-                                }
-                            }
-                        }
->>>>>>> 81e91544
                     }
                 }
             }
